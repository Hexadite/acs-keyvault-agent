# Azure Key Vault Agent for ACS (Kubernetes)
An Azure Key Vault agent container that grabs secrets from Azure Key Vault securely and passes them to other containers in its pod, either by shared volume or Kubernetes secrets objects

# How does it work?
The Azure Key Vault agent container does the following - 
* It runs before any other container as an init-container
* It connects to Azure Key Vault using the cluster's service principle
* It then grabs the desired secrets and/or certificates from Azure Key Vault and stores them in a shared volume (memory only - tmpfs)
* If a secret refers to a key that is backing a certificate, both private key and certificate are exported as pem
* It terminates and let other containers run
* Finally, other containers have access to the secrets using a shared volume
When creating Kubernetes secrets objects - 
* It connects to Azure Key Vault using the cluster's service principle
* It then grabs the desired secrets from Azure Key Vault and stores them as Kubernetes secrets objects. These objects are stored unencrypted by default in etcd, and are readable by other pods in the namespace.

# Advantages
* Secrets are stored securely in Azure Key Vault
* Authentication to Azure Key Vault is done securely without any secrets or config maps being used

# Requirements
* A deployed Azure Key Vault
* A Kubernetes cluster with a working `kubectl`
* The Kubernetes cluster's Service principal is added to the Access policies of the Key Vault

# How to use it
* Config your Azure Key Vault to give your cluster's service principle a "get" permission so it can grab secrets
* Clone the project to your desired folder 
* Build the agent image using docker
```
cd <project_root>
docker build . -t <image_tag>
```
* Push the agent image to your image repository
```
docker push <image_tag>
```

* Edit `examples/acs-keyvault-deployment.yaml` file and change - 
  * `<IMAGE_PATH>` - the image you just built earlier.
  * `<VAULT_URL>` - should be something like: `https://<NAME>.vault.azure.net`.
  * `<SECRET_KEYS>` - a list of keys and their versions (optional), represented as a string, formatted like: `<secret_name>:<secret_version>;<another_secret>`. If a secret is backing a certificate, private key and certificate will be downloaded in PEM format at `keys/` and `certs/` respectively. 
  for example
  `mysecret:9d90276b377b4d9ea10763c153a2f015;anotherone;`
  * `<CERTS_KEYS>` - a list of certificates and their versions (optional), represented as a string, formatted like: `<cert_name>:<cert_version>;<another_cert>`. Certificates will be downloaded in PEM format. 
  

* Create the deployment using
```
kubectl create -f ./examples/acs-keyvault-deployment.yaml
```
* Now connect to any of the deployment pods -
```
kubectl exec -ti test-keyvault-7d94566cdb-7wmx9 -c test-app /bin/sh
```
and now just view the secrets with 
```
cat /secrets/secrets/<secret_name>
cat /secrets/certs/<certificate_name>
cat /secrets/keys/<key_name>
```

# How to use it - Kubernetes Secrets
* Config your Azure Key Vault to give your cluster's service principle a "get" permission so it can grab secrets
* Ensure that your secret names follow Kubernetes standard - must consist of lower case alphanumeric characters, '-' or '.', and must start and end with an alphanumeric character
* Clone the project to your desired folder 
* Build the agent image using docker
```
cd <project_root>
docker build . -t <image_tag>
```
* Push the agent image to your image repository
```
docker push <image_tag>
```
* Edit `examples/acs-keyvault-cronjob.yaml` or `examples/acs-keyvault-deployment.yaml` file and change the following:
* If you'd like to get all keys from Key Vault dynamically, make sure to remove the SECRET_KEYS variable entirely.
  * `<IMAGE_PATH>` - the image you just built earlier.
  * `<VAULT_URL>` - should be something like: `https://<NAME>.vault.azure.net`.
  * `<CREATE_KUBERNETES_SECRETS>` - "true" or "false", whether or not you'd like kubernetes secrets objects created.
  * `<SECRETS_NAMESPACE>` - a string value if you want to use a namespace other than default.
  * `<SECRETS_KEYS>` - a list of keys and their versions (optional), represented as a string, formatted like: `<secret_name>:<secret_version>;<another_secret>`. If a secret is backing a certificate, private key and certificate will be downloaded in PEM format at `keys/` and `certs/` respectively. 
  for example
  `mysecret:9d90276b377b4d9ea10763c153a2f015;anotherone;`
<<<<<<< HEAD
  * `DOWNLOAD_CA_CERTIFICATES` - By default, CA certificates are downloaded as well. Setting the environment variable to `true` or `false` controlls this behavior.
  * if you like to create secrets of a perticular kind (for example for use in DaemonSets), create an environment variable with the name of the secret that you are creating in uppercase appended by `_SECRET_TYPE`. For example, if the key name in keyvault is `mysecret` then to create a secret of type `MyCustomType`, set the environment variable `MYSECRET_SECRET_TYPE` to `MyCustomType`. This will be applicable only for that secret name.
  * if you'd like to install secrets with key value other than the default `secret`, then you can do that by creating an environment variable with name `_SECRETS_DATA_KEY`. For example if you have a secret called `DBConnectionString` and if you would like to install a secret with key as `connectionString` and value to be the base64 encoded connection string, then create a environment variable `DBCONNECTIONSTRING_SECRETS_DATA_KEY` and set its value to `connectionString`
=======
  * `<SECRETS_TYPE>` - a string value that determines the type of secret created. For example, 'kubernetes.io/tls', 'Opaque' etc. Default is 'Opaque'.
  * If you like to create secrets of a particular kind (for example for use in DaemonSets), create an environment variable with the name of the secret that you are creating in uppercase appended by `_SECRET_TYPE`. For example, if the key name in keyvault is `mysecret` then to create a secret of type `MyCustomType`, set the environment variable `MYSECRET_SECRET_TYPE` to `MyCustomType`. This will be applicable only for that secret name, and overrides any value set for '<SECRETS_TYPE>' key. Default is 'Opaque'.
  * If you'd like to install secrets with key value other than the default `secret`, then you can do that by creating an environment variable with name `_SECRETS_DATA_KEY`. For example if you have a secret called `DBConnectionString` and if you would like to install a secret with key as `connectionString` and value to be the base64 encoded connection string, then create a environment variable `DBCONNECTIONSTRING_SECRETS_DATA_KEY` and set its value to `connectionString`
>>>>>>> ca284889
* View secrets
```
kubectl get secrets
```

# Logs
* View init container logs:
```
kubectl logs <Pod ID> -c keyvault-agent
```<|MERGE_RESOLUTION|>--- conflicted
+++ resolved
@@ -81,15 +81,10 @@
   * `<SECRETS_KEYS>` - a list of keys and their versions (optional), represented as a string, formatted like: `<secret_name>:<secret_version>;<another_secret>`. If a secret is backing a certificate, private key and certificate will be downloaded in PEM format at `keys/` and `certs/` respectively. 
   for example
   `mysecret:9d90276b377b4d9ea10763c153a2f015;anotherone;`
-<<<<<<< HEAD
   * `DOWNLOAD_CA_CERTIFICATES` - By default, CA certificates are downloaded as well. Setting the environment variable to `true` or `false` controlls this behavior.
-  * if you like to create secrets of a perticular kind (for example for use in DaemonSets), create an environment variable with the name of the secret that you are creating in uppercase appended by `_SECRET_TYPE`. For example, if the key name in keyvault is `mysecret` then to create a secret of type `MyCustomType`, set the environment variable `MYSECRET_SECRET_TYPE` to `MyCustomType`. This will be applicable only for that secret name.
-  * if you'd like to install secrets with key value other than the default `secret`, then you can do that by creating an environment variable with name `_SECRETS_DATA_KEY`. For example if you have a secret called `DBConnectionString` and if you would like to install a secret with key as `connectionString` and value to be the base64 encoded connection string, then create a environment variable `DBCONNECTIONSTRING_SECRETS_DATA_KEY` and set its value to `connectionString`
-=======
   * `<SECRETS_TYPE>` - a string value that determines the type of secret created. For example, 'kubernetes.io/tls', 'Opaque' etc. Default is 'Opaque'.
   * If you like to create secrets of a particular kind (for example for use in DaemonSets), create an environment variable with the name of the secret that you are creating in uppercase appended by `_SECRET_TYPE`. For example, if the key name in keyvault is `mysecret` then to create a secret of type `MyCustomType`, set the environment variable `MYSECRET_SECRET_TYPE` to `MyCustomType`. This will be applicable only for that secret name, and overrides any value set for '<SECRETS_TYPE>' key. Default is 'Opaque'.
   * If you'd like to install secrets with key value other than the default `secret`, then you can do that by creating an environment variable with name `_SECRETS_DATA_KEY`. For example if you have a secret called `DBConnectionString` and if you would like to install a secret with key as `connectionString` and value to be the base64 encoded connection string, then create a environment variable `DBCONNECTIONSTRING_SECRETS_DATA_KEY` and set its value to `connectionString`
->>>>>>> ca284889
 * View secrets
 ```
 kubectl get secrets
