# --------------------------------------------------------------------------
#
# Copyright (c) Microsoft Corporation. All rights reserved.
#
# The MIT License (MIT)
#
# Permission is hereby granted, free of charge, to any person obtaining a copy
# of this software and associated documentation files (the ""Software""), to
# deal in the Software without restriction, including without limitation the
# rights to use, copy, modify, merge, publish, distribute, sublicense, and/or
# sell copies of the Software, and to permit persons to whom the Software is
# furnished to do so, subject to the following conditions:
#
# The above copyright notice and this permission notice shall be included in
# all copies or substantial portions of the Software.
#
# THE SOFTWARE IS PROVIDED *AS IS*, WITHOUT WARRANTY OF ANY KIND, EXPRESS OR
# IMPLIED, INCLUDING BUT NOT LIMITED TO THE WARRANTIES OF MERCHANTABILITY,
# FITNESS FOR A PARTICULAR PURPOSE AND NONINFRINGEMENT. IN NO EVENT SHALL THE
# AUTHORS OR COPYRIGHT HOLDERS BE LIABLE FOR ANY CLAIM, DAMAGES OR OTHER
# LIABILITY, WHETHER IN AN ACTION OF CONTRACT, TORT OR OTHERWISE, ARISING
# FROM, OUT OF OR IN CONNECTION WITH THE SOFTWARE OR THE USE OR OTHER DEALINGS
# IN THE SOFTWARE.
#
# --------------------------------------------------------------------------

import sys
import os
import json
import logging
import base64

from adal import AuthenticationContext
from azure.keyvault.key_vault_client import KeyVaultClient
from msrestazure.azure_active_directory import AdalAuthentication

logging.basicConfig(level=logging.INFO,
                    format='|%(asctime)s|%(levelname)-5s|%(process)d|%(thread)d|%(name)s|%(message)s')

_logger = logging.getLogger('keyvault-agent')

AZURE_AUTHORITY_SERVER = os.getenv('AZURE_AUTHORITY_SERVER', 'https://login.microsoftonline.com/')
VAULT_RESOURCE_NAME = os.getenv('VAULT_RESOURCE_NAME', 'https://vault.azure.net')


class KeyVaultAgent(object):
    """
    A Key Vault agent that reads secrets from Key Vault and stores them in a folder
    """

    def __init__(self):
        self._parse_sp_file()
        self._secrets_output_folder = None
        self._certs_output_folder = None
        self._keys_output_folder = None
        self._cert_keys_output_folder = None

    def _parse_sp_file(self):
        file_path = os.getenv('SERVICE_PRINCIPLE_FILE_PATH')
        _logger.info('Parsing Service Principle file from: %s', file_path)
        if not os.path.isfile(file_path):
            raise Exception("Service Principle file doesn't exist: %s" % file_path)

        with open(file_path, 'r') as sp_file:
            sp_data = json.load(sp_file)
            # retrieve the relevant values used to authenticate with Key Vault
            self.tenant_id = sp_data['tenantId']
            self.client_id = sp_data['aadClientId']
            self.client_secret = sp_data['aadClientSecret']

        _logger.info('Parsing Service Principle file completed')

    def _get_client(self):
        authority = '/'.join([AZURE_AUTHORITY_SERVER.rstrip('/'), self.tenant_id])
        _logger.info('Using authority: %s', authority)
        context = AuthenticationContext(authority)
        _logger.info('Using vault resource name: %s and client id: %s', VAULT_RESOURCE_NAME, self.client_id)
        credentials = AdalAuthentication(context.acquire_token_with_client_credentials, VAULT_RESOURCE_NAME,
                                         self.client_id, self.client_secret)
        return KeyVaultClient(credentials)

    def grab_secrets(self):
        """
        Gets secrets from KeyVault and stores them in a folder
        """
        vault_base_url = os.getenv('VAULT_BASE_URL')
        secrets_keys = os.getenv('SECRETS_KEYS')
        certs_keys = os.getenv('CERTS_KEYS')
        output_folder = os.getenv('SECRETS_FOLDER')
        self._secrets_output_folder = os.path.join(output_folder, "secrets")
        self._certs_output_folder = os.path.join(output_folder, "certs")
        self._keys_output_folder = os.path.join(output_folder, "keys")
        self._cert_keys_output_folder = os.path.join(output_folder, "certs_keys")

        for folder in (self._secrets_output_folder, self._certs_output_folder, self._keys_output_folder, self._cert_keys_output_folder):
            if not os.path.exists(folder):
                os.makedirs(folder)

        client = self._get_client()
        _logger.info('Using vault: %s', vault_base_url)

        if secrets_keys is not None:
<<<<<<< HEAD
             for key_info in filter(None, secrets_keys.split(';')):
                   key_name, _, key_version = key_info.partition(':')
                   _logger.info('Retrieving secret name:%s with version: %s', key_name, key_version)
           	   secret = client.get_secret(vault_base_url, key_name, key_version)
                   output_path = os.path.join(self.secrets_output_folder, key_name)
                   if secret.kid is not None:
                         _logger.info('Secret is backing certificate. Dumping private key and certificate.')
                         if secret.content_type == 'application/x-pkcs12':
                               self.dump_pfx(secret.value, key_name)
                         else:
                               _logger.error('Secret is not in pkcs12 format')
                               sys.exit(1)
                   _logger.info('Dumping secret value to: %s', output_path)
                   with open(output_path, 'w') as secret_file:
                         secret_file.write(self.dump_secret(secret))

        if certs_keys is not None:
              for key_info in filter(None, certs_keys.split(';')):
                  key_name, _, key_version = key_info.partition(':')
                  _logger.info('Retrieving cert name:%s with version: %s', key_name, key_version)
                  cert = client.get_certificate(vault_base_url, key_name, key_version)
                  output_path = os.path.join(self.certs_output_folder, key_name)
                  _logger.info('Dumping cert value to: %s', output_path)
                  with open(output_path, 'w') as cert_file:
                      cert_file.write(self.cert_to_pem(cert.cer))

    def dump_secret(self, secret):
              value = base64.decodestring(secret.value)
              if secret.tags is not None and 'file-encoding' in secret.tags:
                     encoding = secret.tags['file-encoding']
                     if encoding == 'base64':
                                 value = base64.decodestring(value)

              return value

    def dump_pfx(self, pfx, name):
              from OpenSSL import crypto
              p12 = crypto.load_pkcs12(base64.decodestring(pfx))
              pk = crypto.dump_privatekey(crypto.FILETYPE_PEM, p12.get_privatekey())
              cert = crypto.dump_certificate(crypto.FILETYPE_PEM, p12.get_certificate())
              ca_certs = p12.get_ca_certificates()
              with open(os.path.join(self.keys_output_folder, name), 'w') as key_file:
                    key_file.write(pk)
              with open(os.path.join(self.certs_output_folder, name), 'w') as cert_file:
                    cert_file.write(cert)
              if ca_certs is not None:
                    with open(os.path.join(self.certs_output_folder, name), 'a') as cert_file:
                         for cert in ca_certs:
                               cert_file.write(crypto.dump_certificate(crypto.FILETYPE_PEM, cert)) 
              
    def cert_to_pem(self, cert):
              import base64
              encoded = base64.encodestring(cert) 
              if isinstance(encoded, bytes):
                    encoded = encoded.decode("utf-8")
              encoded = '-----BEGIN CERTIFICATE-----\n' + encoded + '-----END CERTIFICATE-----\n'

              return encoded
=======
            for key_info in filter(None, secrets_keys.split(';')):
                # Secrets are not renamed. They will have same name
                # Certs and keys can be renamed
                key_name, key_version, cert_filename, key_filename = self._split_keyinfo(key_info)
                _logger.info('Retrieving secret name:%s with version: %s output certFileName: %s keyFileName: %s', key_name, key_version, cert_filename, key_filename)
                secret = client.get_secret(vault_base_url, key_name, key_version)
                
                if secret.kid is not None:
                    _logger.info('Secret is backing certificate. Dumping private key and certificate.')
                    self._dump_pfx(secret.value, cert_filename, key_filename)
                elif (key_name != cert_filename):
                    _logger.error('Cert filename provided for secret %s not backing a certificate.', key_name)
                    sys.exit(('Error: Cert filename provided for secret {0} not backing a certificate.').format(key_name))

                # secret has same name as key_name
                output_path = os.path.join(self._secrets_output_folder, key_name)
                _logger.info('Dumping secret value to: %s', output_path)
                with open(output_path, 'w') as secret_file:
                    secret_file.write(secret.value)

        if certs_keys is not None:
            for key_info in filter(None, certs_keys.split(';')):
                # only cert_filename is needed, key_filename is ignored with _
                key_name, key_version, cert_filename, _ = self._split_keyinfo(key_info)
                _logger.info('Retrieving cert name:%s with version: %s output certFileName: %s', key_name, key_version, cert_filename)
                cert = client.get_certificate(vault_base_url, key_name, key_version)
                output_path = os.path.join(self._certs_output_folder, cert_filename)
                _logger.info('Dumping cert value to: %s', output_path)
                with open(output_path, 'w') as cert_file:
                    cert_file.write(self._cert_to_pem(cert.cer))

    def _dump_pfx(self, pfx, cert_filename, key_filename):
        import base64
        from OpenSSL import crypto
        p12 = crypto.load_pkcs12(base64.decodestring(pfx))
        pk = crypto.dump_privatekey(crypto.FILETYPE_PEM, p12.get_privatekey())
        cert = crypto.dump_certificate(crypto.FILETYPE_PEM, p12.get_certificate())

        if (cert_filename == key_filename):
            key_path = os.path.join(self._keys_output_folder, key_filename)
            cert_path = os.path.join(self._certs_output_folder, cert_filename)
        else:
            # write to certs_keys folder when cert_filename and key_filename specified
            key_path = os.path.join(self._cert_keys_output_folder, key_filename)
            cert_path = os.path.join(self._cert_keys_output_folder, cert_filename)

        _logger.info('Dumping key value to: %s', key_path)
        with open(key_path, 'w') as key_file:
            key_file.write(pk)

        _logger.info('Dumping cert value to: %s', cert_path)
        with open(cert_path, 'w') as cert_file:
            cert_file.write(cert)       
                    
    @staticmethod
    def _split_keyinfo(key_info):
        key_parts = key_info.strip().split(':')
        key_name = key_parts[0]
        key_version = '' if len(key_parts) < 2 else key_parts[1]
        cert_filename = key_name if len(key_parts) < 3 else key_parts[2]

        # key_filename set to cert_filename when only cert_filename is given
        # key_filename default to key_name when cert and key filenames are not given
        key_filename = cert_filename if len(key_parts) < 4 else key_parts[3]

        return key_name, key_version, cert_filename, key_filename

    @staticmethod
    def _cert_to_pem(cert):
        import base64
        encoded = base64.encodestring(cert)
        if isinstance(encoded, bytes):
            encoded = encoded.decode("utf-8")
        encoded = '-----BEGIN CERTIFICATE-----\n' + encoded + '-----END CERTIFICATE-----\n'

        return encoded

>>>>>>> 59d1d8ae

if __name__ == '__main__':
    _logger.info('Grabbing secrets from Key Vault')
    KeyVaultAgent().grab_secrets()
    _logger.info('Done!')<|MERGE_RESOLUTION|>--- conflicted
+++ resolved
@@ -100,66 +100,6 @@
         _logger.info('Using vault: %s', vault_base_url)
 
         if secrets_keys is not None:
-<<<<<<< HEAD
-             for key_info in filter(None, secrets_keys.split(';')):
-                   key_name, _, key_version = key_info.partition(':')
-                   _logger.info('Retrieving secret name:%s with version: %s', key_name, key_version)
-           	   secret = client.get_secret(vault_base_url, key_name, key_version)
-                   output_path = os.path.join(self.secrets_output_folder, key_name)
-                   if secret.kid is not None:
-                         _logger.info('Secret is backing certificate. Dumping private key and certificate.')
-                         if secret.content_type == 'application/x-pkcs12':
-                               self.dump_pfx(secret.value, key_name)
-                         else:
-                               _logger.error('Secret is not in pkcs12 format')
-                               sys.exit(1)
-                   _logger.info('Dumping secret value to: %s', output_path)
-                   with open(output_path, 'w') as secret_file:
-                         secret_file.write(self.dump_secret(secret))
-
-        if certs_keys is not None:
-              for key_info in filter(None, certs_keys.split(';')):
-                  key_name, _, key_version = key_info.partition(':')
-                  _logger.info('Retrieving cert name:%s with version: %s', key_name, key_version)
-                  cert = client.get_certificate(vault_base_url, key_name, key_version)
-                  output_path = os.path.join(self.certs_output_folder, key_name)
-                  _logger.info('Dumping cert value to: %s', output_path)
-                  with open(output_path, 'w') as cert_file:
-                      cert_file.write(self.cert_to_pem(cert.cer))
-
-    def dump_secret(self, secret):
-              value = base64.decodestring(secret.value)
-              if secret.tags is not None and 'file-encoding' in secret.tags:
-                     encoding = secret.tags['file-encoding']
-                     if encoding == 'base64':
-                                 value = base64.decodestring(value)
-
-              return value
-
-    def dump_pfx(self, pfx, name):
-              from OpenSSL import crypto
-              p12 = crypto.load_pkcs12(base64.decodestring(pfx))
-              pk = crypto.dump_privatekey(crypto.FILETYPE_PEM, p12.get_privatekey())
-              cert = crypto.dump_certificate(crypto.FILETYPE_PEM, p12.get_certificate())
-              ca_certs = p12.get_ca_certificates()
-              with open(os.path.join(self.keys_output_folder, name), 'w') as key_file:
-                    key_file.write(pk)
-              with open(os.path.join(self.certs_output_folder, name), 'w') as cert_file:
-                    cert_file.write(cert)
-              if ca_certs is not None:
-                    with open(os.path.join(self.certs_output_folder, name), 'a') as cert_file:
-                         for cert in ca_certs:
-                               cert_file.write(crypto.dump_certificate(crypto.FILETYPE_PEM, cert)) 
-              
-    def cert_to_pem(self, cert):
-              import base64
-              encoded = base64.encodestring(cert) 
-              if isinstance(encoded, bytes):
-                    encoded = encoded.decode("utf-8")
-              encoded = '-----BEGIN CERTIFICATE-----\n' + encoded + '-----END CERTIFICATE-----\n'
-
-              return encoded
-=======
             for key_info in filter(None, secrets_keys.split(';')):
                 # Secrets are not renamed. They will have same name
                 # Certs and keys can be renamed
@@ -169,7 +109,11 @@
                 
                 if secret.kid is not None:
                     _logger.info('Secret is backing certificate. Dumping private key and certificate.')
-                    self._dump_pfx(secret.value, cert_filename, key_filename)
+                    if secret.content_type == 'application/x-pkcs12':
+                        self._dump_pfx(secret.value, cert_filename, key_filename)
+                    else:
+                        _logger.error('Secret is not in pkcs12 format')
+                        sys.exit(1)
                 elif (key_name != cert_filename):
                     _logger.error('Cert filename provided for secret %s not backing a certificate.', key_name)
                     sys.exit(('Error: Cert filename provided for secret {0} not backing a certificate.').format(key_name))
@@ -178,7 +122,7 @@
                 output_path = os.path.join(self._secrets_output_folder, key_name)
                 _logger.info('Dumping secret value to: %s', output_path)
                 with open(output_path, 'w') as secret_file:
-                    secret_file.write(secret.value)
+                    secret_file.write(self._dump_secret(secret))
 
         if certs_keys is not None:
             for key_info in filter(None, certs_keys.split(';')):
@@ -192,11 +136,10 @@
                     cert_file.write(self._cert_to_pem(cert.cer))
 
     def _dump_pfx(self, pfx, cert_filename, key_filename):
-        import base64
         from OpenSSL import crypto
         p12 = crypto.load_pkcs12(base64.decodestring(pfx))
         pk = crypto.dump_privatekey(crypto.FILETYPE_PEM, p12.get_privatekey())
-        cert = crypto.dump_certificate(crypto.FILETYPE_PEM, p12.get_certificate())
+        certs = (p12.get_certificate(),) + p12.get_ca_certificates() or ()
 
         if (cert_filename == key_filename):
             key_path = os.path.join(self._keys_output_folder, key_filename)
@@ -210,10 +153,21 @@
         with open(key_path, 'w') as key_file:
             key_file.write(pk)
 
-        _logger.info('Dumping cert value to: %s', cert_path)
+        _logger.info('Dumping certs to: %s', cert_path)
         with open(cert_path, 'w') as cert_file:
-            cert_file.write(cert)       
-                    
+            for cert in certs:
+                cert_file.write(crypto.dump_certificate(crypto.FILETYPE_PEM, cert))
+
+    @staticmethod
+    def _dump_secret(secret):
+        value = base64.decodestring(secret.value)
+        if secret.tags is not None and 'file-encoding' in secret.tags:
+            encoding = secret.tags['file-encoding']
+            if encoding == 'base64':
+                value = base64.decodestring(value)
+
+        return value
+
     @staticmethod
     def _split_keyinfo(key_info):
         key_parts = key_info.strip().split(':')
@@ -237,7 +191,6 @@
 
         return encoded
 
->>>>>>> 59d1d8ae
 
 if __name__ == '__main__':
     _logger.info('Grabbing secrets from Key Vault')
